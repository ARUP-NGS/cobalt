--- conflicted
+++ resolved
@@ -512,9 +512,6 @@
     return any(r[0] == 'X' or r[0] == 'chrX' for r in regions)
 
 
-<<<<<<< HEAD
-def call_cnvs(cmodel, depths, alpha, beta, assume_female, genome, trim_lowqual_edges, emit_each_target_fh=None):
-=======
 def mask_prepare_transform_depths(cmodel, depths):
     """
     Apply a region mask in the cmodel if present to the given depths, then 'prep' them and transform
@@ -532,8 +529,8 @@
     return regions, transformed_depths
 
 
-def call_cnvs(cmodel, depths, alpha, beta, assume_female, genome, emit_each_target_fh=None):
->>>>>>> 236055fd
+
+def call_cnvs(cmodel, depths, alpha, beta, assume_female, genome, trim_lowqual_edges, emit_each_target_fh=None):
     """
     Discover CNVs in the list of depths using a CobaltModel (cmodel)
     :param cmodel: CobaltModel object
